--- conflicted
+++ resolved
@@ -141,26 +141,16 @@
         return (0, 1)
 
     current_layer: LwwValue[CrdtId]
-<<<<<<< HEAD
     background_visible: tp.Optional[LwwValue[bool]]
     root_document_visible: tp.Optional[LwwValue[bool]]
-=======
-    background_visible: LwwValue[bool]
-    root_document_visible: LwwValue[bool]
     paper_size: tp.Optional[tuple[int, int]]
->>>>>>> 0fe53221
 
     @classmethod
     def from_stream(cls, stream: TaggedBlockReader) -> SceneInfo:
         current_layer = stream.read_lww_id(1)
-<<<<<<< HEAD
         background_visible = stream.read_lww_bool(2) if stream.bytes_remaining_in_block() > 0 else None
         root_document_visible = stream.read_lww_bool(3) if stream.bytes_remaining_in_block() > 0 else None
-=======
-        background_visible = stream.read_lww_bool(2)
-        root_document_visible = stream.read_lww_bool(3)
         paper_size = stream.read_int_pair(5) if stream.bytes_remaining_in_block() > 0 else None
->>>>>>> 0fe53221
 
         return SceneInfo(current_layer=current_layer,
                          background_visible=background_visible,
@@ -169,17 +159,12 @@
 
     def to_stream(self, writer: TaggedBlockWriter):
         writer.write_lww_id(1, self.current_layer)
-<<<<<<< HEAD
         if self.background_visible:
             writer.write_lww_bool(2, self.background_visible)
         if self.root_document_visible:
             writer.write_lww_bool(3, self.root_document_visible)
-=======
-        writer.write_lww_bool(2, self.background_visible)
-        writer.write_lww_bool(3, self.root_document_visible)
         if self.paper_size:
             writer.write_int_pair(5, self.paper_size)
->>>>>>> 0fe53221
 
 
 @dataclass
